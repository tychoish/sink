package rest

import (
	"context"

	"github.com/evergreen-ci/cedar"
	"github.com/evergreen-ci/cedar/model"
	"github.com/evergreen-ci/cedar/rest/data"
	"github.com/evergreen-ci/cedar/util"
	"github.com/evergreen-ci/gimlet"
	"github.com/evergreen-ci/gimlet/ldap"
	"github.com/mongodb/amboy"
	"github.com/mongodb/grip"
	"github.com/mongodb/grip/message"
	"github.com/pkg/errors"
	"github.com/square/certstrap/depot"
)

type Service struct {
	Port        int
	Prefix      string
	Environment cedar.Environment
	Conf        *model.CedarConfig
	UserManager gimlet.UserManager

	RPCServers []string
	Depot      depot.Depot

	// internal settings
	umconf gimlet.UserMiddlewareConfiguration
	queue  amboy.Queue
	app    *gimlet.APIApp
	sc     data.Connector
}

func (s *Service) Validate() error {
	var err error

	if s.Environment == nil {
		return errors.New("must specify an environment")
	}

	if s.Conf == nil {
		return errors.New("must specify a non-nil config")
	}

	s.umconf = gimlet.UserMiddlewareConfiguration{
		HeaderKeyName:  cedar.APIKeyHeader,
		HeaderUserName: cedar.APIUserHeader,
		CookieName:     cedar.AuthTokenCookie,
		CookiePath:     "/",
		CookieTTL:      cedar.TokenExpireAfter,
	}
	if err = s.umconf.Validate(); err != nil {
		return errors.New("programmer error; invalid user manager configuration")
	}

<<<<<<< HEAD
	if s.queue == nil {
		s.queue = s.Environment.GetRemoteQueue()
		if s.queue == nil {
			return errors.New("no queue defined")
		}
	}

=======
>>>>>>> 19c67ae7
	if s.Conf.LDAP.URL != "" {
		s.UserManager, err = ldap.NewUserService(ldap.CreationOpts{
			URL:           s.Conf.LDAP.URL,
			Port:          s.Conf.LDAP.Port,
			UserPath:      s.Conf.LDAP.UserPath,
			ServicePath:   s.Conf.LDAP.ServicePath,
			UserGroup:     s.Conf.LDAP.UserGroup,
			ServiceGroup:  s.Conf.LDAP.ServiceGroup,
			PutCache:      model.PutLoginCache,
			GetCache:      model.GetLoginCache,
			ClearCache:    model.ClearLoginCache,
			GetUser:       model.GetUser,
			GetCreateUser: model.GetOrAddUser,
		})
		if err != nil {
			return errors.Wrap(err, "problem setting up ldap user manager")
		}
	} else if s.Conf.NaiveAuth.AppAuth {
		users := []gimlet.User{}
		for _, user := range s.Conf.NaiveAuth.Users {
			users = append(
				users,
				gimlet.NewBasicUser(
					user.ID,
					user.Name,
					user.EmailAddress,
					user.Password,
					user.Key,
					user.AccessRoles,
					user.Invalid,
				),
			)
		}
		s.UserManager, err = gimlet.NewBasicUserManager(users)
		if err != nil {
			return errors.Wrap(err, "problem setting up basic user manager")
		}
	}

	if s.queue == nil {
		s.queue, err = s.Environment.GetRemoteQueue()
		if err != nil {
			return errors.Wrap(err, "problem getting queue")
		}
		if s.queue == nil {
			return errors.New("no queue defined")
		}
	}

	if s.Depot == nil {
		grip.Warning("no certificate depot provided")
	}

	if s.app == nil {
		s.app = gimlet.NewApp()
	}

	if s.sc == nil {
		s.sc = data.CreateNewDBConnector(s.Environment)
	}

	if s.Port == 0 {
		s.Port = 3000
	}

	if err := s.app.SetPort(s.Port); err != nil {
		return errors.WithStack(err)
	}

	if s.Prefix != "" {
		s.app.SetPrefix(s.Prefix)
	}

	if s.RPCServers == nil {
		addr, err := util.GetPublicIP()

		grip.Critical(message.WrapError(err, message.Fields{
			"op":   "finding local config",
			"addr": addr,
		}))

		s.RPCServers = []string{addr}
	}

	grip.Info(message.Fields{
		"message": "detected local rpc services",
		"service": s.RPCServers,
	})
	return nil
}

func (s *Service) Start(ctx context.Context) (gimlet.WaitFunc, error) {
	if err := s.Validate(); err != nil {
		return nil, errors.Wrap(err, "invalid application")
	}

	s.addMiddleware()
	s.addRoutes()

	if err := s.queue.Start(ctx); err != nil {
		return nil, errors.Wrap(err, "problem starting queue")
	}

	if err := s.app.Resolve(); err != nil {
		return nil, errors.Wrap(err, "problem resolving routes")
	}

	wait, err := s.app.BackgroundRun(ctx)
	if err != nil {
		return nil, errors.Wrap(err, "problem starting service")
	}

	return wait, nil
}

func (s *Service) addMiddleware() {
	s.app.AddMiddleware(gimlet.MakeRecoveryLogger())

	s.app.AddMiddleware(gimlet.UserMiddleware(s.UserManager, s.umconf))

	s.app.AddMiddleware(gimlet.NewAuthenticationHandler(gimlet.NewBasicAuthenticator(nil, nil), s.UserManager))
}

func (s *Service) addRoutes() {
	checkUser := gimlet.NewRequireAuthHandler()

	s.app.AddRoute("/admin/status").Version(1).Get().Handler(s.statusHandler)
	s.app.AddRoute("/admin/status/event/{id}").Version(1).Get().Wrap(checkUser).Handler(s.getSystemEvent)
	s.app.AddRoute("/admin/status/event/{id}/acknowledge").Version(1).Get().Wrap(checkUser).Handler(s.acknowledgeSystemEvent)
	s.app.AddRoute("/admin/status/events/{level}").Version(1).Get().Wrap(checkUser).Handler(s.getSystemEvents)
	s.app.AddRoute("/admin/service/flag/{flagName}/enabled").Version(1).Post().Wrap(checkUser).Handler(s.setServiceFlagEnabled)
	s.app.AddRoute("/admin/service/flag/{flagName}/disabled").Version(1).Post().Wrap(checkUser).Handler(s.setServiceFlagDisabled)
	s.app.AddRoute("/admin/ca").Version(1).Get().Handler(s.fetchRootCert)
	s.app.AddRoute("/admin/users/key").Version(1).Get().Handler(s.fetchUserToken)
	s.app.AddRoute("/admin/users/certificate").Version(1).Get().Handler(s.fetchUserCert)
	s.app.AddRoute("/admin/users/certificate/key").Version(1).Get().Handler(s.fetchUserCertKey)

	s.app.AddRoute("/simple_log/{id}").Version(1).Post().Wrap(checkUser).Handler(s.simpleLogInjestion)
	s.app.AddRoute("/simple_log/{id}").Version(1).Get().Handler(s.simpleLogRetrieval)
	s.app.AddRoute("/simple_log/{id}/text").Version(1).Get().Handler(s.simpleLogGetText)
	s.app.AddRoute("/system_info").Version(1).Post().Wrap(checkUser).Handler(s.recieveSystemInfo)
	s.app.AddRoute("/system_info/host/{host}").Version(1).Post().Wrap(checkUser).Handler(s.fetchSystemInfo)

	s.app.AddRoute("/depgraph/{id}").Version(1).Post().Wrap(checkUser).Handler(s.createDepGraph)
	s.app.AddRoute("/depgraph/{id}").Version(1).Get().Wrap(checkUser).Handler(s.resolveDepGraph)
	s.app.AddRoute("/depgraph/{id}/nodes").Version(1).Post().Wrap(checkUser).Handler(s.addDepGraphNodes)
	s.app.AddRoute("/depgraph/{id}/nodes").Version(1).Get().Wrap(checkUser).Handler(s.getDepGraphNodes)
	s.app.AddRoute("/depgraph/{id}/edges").Version(1).Post().Wrap(checkUser).Handler(s.addDepGraphEdges)
	s.app.AddRoute("/depgraph/{id}/edges").Version(1).Get().Wrap(checkUser).Handler(s.getDepGraphEdges)

	s.app.AddRoute("/perf/{id}").Version(1).Get().RouteHandler(makeGetPerfById(s.sc))
	s.app.AddRoute("/perf/{id}").Version(1).Delete().Wrap(checkUser).RouteHandler(makeRemovePerfById(s.sc))
	s.app.AddRoute("/perf/task_id/{task_id}").Version(1).Get().RouteHandler(makeGetPerfByTaskId(s.sc))
	s.app.AddRoute("/perf/task_name/{task_name}").Version(1).Get().RouteHandler(makeGetPerfByTaskName(s.sc))
	s.app.AddRoute("/perf/version/{version}").Version(1).Get().RouteHandler(makeGetPerfByVersion(s.sc))
	s.app.AddRoute("/perf/children/{id}").Version(1).Get().RouteHandler(makeGetPerfChildren(s.sc))
}<|MERGE_RESOLUTION|>--- conflicted
+++ resolved
@@ -55,7 +55,6 @@
 		return errors.New("programmer error; invalid user manager configuration")
 	}
 
-<<<<<<< HEAD
 	if s.queue == nil {
 		s.queue = s.Environment.GetRemoteQueue()
 		if s.queue == nil {
@@ -63,8 +62,6 @@
 		}
 	}
 
-=======
->>>>>>> 19c67ae7
 	if s.Conf.LDAP.URL != "" {
 		s.UserManager, err = ldap.NewUserService(ldap.CreationOpts{
 			URL:           s.Conf.LDAP.URL,
